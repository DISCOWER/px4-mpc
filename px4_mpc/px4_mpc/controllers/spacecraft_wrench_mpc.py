--- conflicted
+++ resolved
@@ -65,21 +65,12 @@
         ocp.solver_options.N_horizon = N_horizon
 
         # set cost
-<<<<<<< HEAD
-        Q_mat = np.diag([80, 80, 80,
-                        70, 70, 70,
-                        8e4,
-                        20, 20, 20])
-        Q_e = 10 * Q_mat
-        R_mat = np.diag([0.00001, 0.00001, 0.01])
-=======
         Q_mat = np.diag([8e2, 8e2, 8e2,
                          7e1, 7e1, 7e1,
                          8e4,
                          1e1, 1e1, 1e1])
         Q_e = 20 * Q_mat
         R_mat = 2 * np.diag([1e1, 1e1, 10e1])
->>>>>>> 979032e4
 
         # References:
         x_ref = cs.MX.sym('x_ref', (13, 1))
