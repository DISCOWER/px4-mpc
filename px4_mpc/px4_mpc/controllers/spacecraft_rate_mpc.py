############################################################################
#
#   Copyright (C) 2024 PX4 Development Team. All rights reserved.
#
# Redistribution and use in source and binary forms, with or without
# modification, are permitted provided that the following conditions
# are met:
#
# 1. Redistributions of source code must retain the above copyright
#    notice, this list of conditions and the following disclaimer.
# 2. Redistributions in binary form must reproduce the above copyright
#    notice, this list of conditions and the following disclaimer in
#    the documentation and/or other materials provided with the
#    distribution.
# 3. Neither the name PX4 nor the names of its contributors may be
#    used to endorse or promote products derived from this software
#    without specific prior written permission.
#
# THIS SOFTWARE IS PROVIDED BY THE COPYRIGHT HOLDERS AND CONTRIBUTORS
# "AS IS" AND ANY EXPRESS OR IMPLIED WARRANTIES, INCLUDING, BUT NOT
# LIMITED TO, THE IMPLIED WARRANTIES OF MERCHANTABILITY AND FITNESS
# FOR A PARTICULAR PURPOSE ARE DISCLAIMED. IN NO EVENT SHALL THE
# COPYRIGHT OWNER OR CONTRIBUTORS BE LIABLE FOR ANY DIRECT, INDIRECT,
# INCIDENTAL, SPECIAL, EXEMPLARY, OR CONSEQUENTIAL DAMAGES (INCLUDING,
# BUT NOT LIMITED TO, PROCUREMENT OF SUBSTITUTE GOODS OR SERVICES; LOSS
# OF USE, DATA, OR PROFITS; OR BUSINESS INTERRUPTION) HOWEVER CAUSED
# AND ON ANY THEORY OF LIABILITY, WHETHER IN CONTRACT, STRICT
# LIABILITY, OR TORT (INCLUDING NEGLIGENCE OR OTHERWISE) ARISING IN
# ANY WAY OUT OF THE USE OF THIS SOFTWARE, EVEN IF ADVISED OF THE
# POSSIBILITY OF SUCH DAMAGE.
#
############################################################################

from acados_template import AcadosOcp, AcadosOcpSolver, AcadosSimSolver
import numpy as np
import casadi as cs
import os

class SpacecraftRateMPC():
    def __init__(self, model):
        self.model = model

        self.Tf = 5.0
        self.N = 49

        self.x0 = np.array([0.01, 0.0, 0.0, 1.0, 1.0, 0.0, 1.0, 0.0, 0.0, 0.0])

        self.ocp_solver, self.integrator = self.setup(self.x0, self.N, self.Tf)

    def setup(self, x0, N_horizon, Tf):
        # create ocp object to formulate the OCP
        ocp = AcadosOcp()

        # Set directory for code generation and json file
        this_file_dir = os.path.dirname(os.path.abspath(__file__))
        package_root = os.path.abspath(os.path.join(this_file_dir, '..'))
        codegen_dir = os.path.join(package_root, 'mpc_codegen')
        json_path = os.path.join(codegen_dir, 'acados_ocp.json')
        os.makedirs(codegen_dir, exist_ok=True)
        ocp.code_export_directory = codegen_dir

        # set model
        model = self.model.get_acados_model()
        Fmax = self.model.max_thrust
        wmax = self.model.max_rate

        ocp.model = model

        nx = model.x.size()[0]
        nu = model.u.size()[0]
        ny = nx + nu
        ny_e = nx

        # set dimensions
        ocp.dims.N = N_horizon
        ocp.solver_options.N_horizon = N_horizon

        # set cost
<<<<<<< HEAD
        Q_mat = np.diag([80, 80, 80, 50, 50, 50, 800])
        Q_e = 20 * Q_mat
        R_mat = np.diag([10, 10, 10, 10, 10, 10])
=======
        Q_mat = [5e0, 5e0, 5e0, 8e-1, 8e-1, 8e-1, 8e3]
        R_mat = [2e-3, 2e-3, 2e-3, 4e0, 4e0, 4e0]

        ocp.cost.W_0 = np.diag(Q_mat + R_mat)
        ocp.cost.W = np.diag(Q_mat + R_mat)
        ocp.cost.W_e = 20 * np.diag(Q_mat)
>>>>>>> 5f28dae0

        # References:
        x_ref = cs.MX.sym('x_ref', (10, 1))
        u_ref = cs.MX.sym('u_ref', (6, 1))

        # Calculate errors
        # x : p,v,q,w               , R9 x SO(3)
        # u : Fx,Fy,Fz,wx,wy,wz     , R6
        x = ocp.model.x
        u = ocp.model.u

        x_error = x[0:3] - x_ref[0:3]
        x_error = cs.vertcat(x_error, x[3:6] - x_ref[3:6])
        x_error = cs.vertcat(x_error, 1 - (x[6:10].T @ x_ref[6:10])**2)
        u_error = u - u_ref                                            # Control error

        ocp.model.p = cs.vertcat(x_ref, u_ref)

       # define cost with parametric reference
        ocp.cost.cost_type = 'NONLINEAR_LS'
        ocp.cost.cost_type_e = 'NONLINEAR_LS'
        ocp.cost.cost_type_0 = 'NONLINEAR_LS'

        ocp.model.cost_y_expr_0 = cs.vertcat(x_error, u_error)
        ocp.model.cost_y_expr = cs.vertcat(x_error, u_error)
        ocp.model.cost_y_expr = cs.vertcat(x_error, u_error)
        ocp.model.cost_y_expr_e = x_error

        ocp.cost.yref_0 = np.zeros(ocp.model.cost_y_expr_0.shape[0])
        ocp.cost.yref = np.zeros(ocp.model.cost_y_expr.shape[0])
        ocp.cost.yref_e = np.zeros(ocp.model.cost_y_expr_e.shape[0])

        # Initialize parameters
        p_0 = np.concatenate((x0, np.zeros(nu)))  # First step is error 0 since x_ref = x0
        ocp.parameter_values = p_0

        # set constraints on U
        ocp.constraints.lbu = np.array([-Fmax, -Fmax, -Fmax, -wmax, -wmax, -wmax])
        ocp.constraints.ubu = np.array([+Fmax, +Fmax, +Fmax, wmax, wmax, wmax])
        ocp.constraints.idxbu = np.array([0, 1, 2, 3, 4, 5])

        # set constraints on X
        ocp.constraints.lbx = np.array([-5, -5, -5, -1, -1, -1])
        ocp.constraints.ubx = np.array([+5, +5, +5, +1, +1, +1])
        ocp.constraints.idxbx = np.array([0, 1, 2, 3, 4, 5])

        # set constraints on X at the end of the horizon
        ocp.constraints.lbx_e = np.array([-5, -5, -5, -1, -1, -1])
        ocp.constraints.ubx_e = np.array([+5, +5, +5, +1, +1, +1])
        ocp.constraints.idxbx_e = np.array([0, 1, 2, 3, 4, 5])

        # To constrain quaternion states, add indices 6–9 to idxbx/idxbx_e and set their bounds in lbx/ubx.
        # Usually not needed. Valid quaternions stay in [-1, 1], and drift is better fixed by renormalising.

        # Soft constraints are turned on by setting weights for slack variables
        # TODO: This should be configured by config file
        use_soft_constraints = True
        if use_soft_constraints:
            # set weights slack variables for X constraints
            ocp.constraints.idxsbx = np.arange(len(ocp.constraints.idxbx))
            ocp.cost.Zl = np.array([1e6]*len(ocp.constraints.idxsbx))
            ocp.cost.Zu = np.array([1e6]*len(ocp.constraints.idxsbx))
            ocp.cost.zl = np.array([0.0]*len(ocp.constraints.idxsbx))
            ocp.cost.zu = np.array([0.0]*len(ocp.constraints.idxsbx))

            # set weights slack variables for X_e constraints
            ocp.constraints.idxsbx_e = np.arange(len(ocp.constraints.idxbx_e))
            ocp.cost.Zl_e = np.array([1e6]*len(ocp.constraints.idxsbx_e))
            ocp.cost.Zu_e = np.array([1e6]*len(ocp.constraints.idxsbx_e))
            ocp.cost.zl_e = np.array([0.0]*len(ocp.constraints.idxsbx_e))
            ocp.cost.zu_e = np.array([0.0]*len(ocp.constraints.idxsbx_e))

        # set initial state
        ocp.constraints.x0 = x0

        # set options
        ocp.solver_options.qp_solver = 'PARTIAL_CONDENSING_HPIPM' # FULL_CONDENSING_QPOASES
        # PARTIAL_CONDENSING_HPIPM, FULL_CONDENSING_QPOASES, FULL_CONDENSING_HPIPM,
        # PARTIAL_CONDENSING_QPDUNES, PARTIAL_CONDENSING_OSQP, FULL_CONDENSING_DAQP
        ocp.solver_options.hessian_approx = 'GAUSS_NEWTON' # 'GAUSS_NEWTON', 'EXACT'
        ocp.solver_options.integrator_type = 'ERK'
        # ocp.solver_options.print_level = 1
        use_RTI=True
        if use_RTI:
            ocp.solver_options.nlp_solver_type = 'SQP_RTI' # SQP_RTI, SQP
            ocp.solver_options.sim_method_num_stages = 4
            ocp.solver_options.sim_method_num_steps = 3
        else:
            ocp.solver_options.nlp_solver_type = 'SQP' # SQP_RTI, SQP

        ocp.solver_options.qp_solver_cond_N = N_horizon

        # set prediction horizon
        ocp.solver_options.tf = Tf

        ocp_solver = AcadosOcpSolver(ocp, json_file=json_path)
        # create an integrator with the same settings as used in the OCP solver.
        acados_integrator = AcadosSimSolver(ocp, json_file=json_path)

        return ocp_solver, acados_integrator

    def solve(self, x0, verbose=False, ref=None):

        # preparation phase
        ocp_solver = self.ocp_solver

        # Set reference, create zero reference
        if ref is None:
            zero_ref = np.zeros(self.model.get_acados_model().x.size()[0] + self.model.get_acados_model().u.size()[0])
            zero_ref[6] = 1.0

        for i in range(self.N+1):
            if ref is not None:
                # Assumed ref structure: (nx+nu) x N+1
                # NOTE: last u_ref is not used
                p_i = ref[:, i]
                ocp_solver.set(i, "p", p_i)
            else:
                # set all references to 0
                ocp_solver.set(i, "p", zero_ref)

        # set initial state
        ocp_solver.set(0, "lbx", x0)
        ocp_solver.set(0, "ubx", x0)

        status = ocp_solver.solve()
        if verbose:
            self.ocp_solver.print_statistics() # encapsulates: stat = ocp_solver.get_stats("statistics")

        if status != 0:
            raise Exception(f'acados returned status {status}.')

        N = self.N
        nx = self.model.get_acados_model().x.size()[0]
        nu = self.model.get_acados_model().u.size()[0]

        simX = np.ndarray((N+1, nx))
        simU = np.ndarray((N, nu))

        # get solution
        for i in range(N):
            simX[i,:] = self.ocp_solver.get(i, "x")
            simU[i,:] = self.ocp_solver.get(i, "u")
        simX[N,:] = self.ocp_solver.get(N, "x")

        return simU, simX<|MERGE_RESOLUTION|>--- conflicted
+++ resolved
@@ -76,18 +76,12 @@
         ocp.solver_options.N_horizon = N_horizon
 
         # set cost
-<<<<<<< HEAD
-        Q_mat = np.diag([80, 80, 80, 50, 50, 50, 800])
-        Q_e = 20 * Q_mat
-        R_mat = np.diag([10, 10, 10, 10, 10, 10])
-=======
         Q_mat = [5e0, 5e0, 5e0, 8e-1, 8e-1, 8e-1, 8e3]
         R_mat = [2e-3, 2e-3, 2e-3, 4e0, 4e0, 4e0]
 
         ocp.cost.W_0 = np.diag(Q_mat + R_mat)
         ocp.cost.W = np.diag(Q_mat + R_mat)
         ocp.cost.W_e = 20 * np.diag(Q_mat)
->>>>>>> 5f28dae0
 
         # References:
         x_ref = cs.MX.sym('x_ref', (10, 1))
