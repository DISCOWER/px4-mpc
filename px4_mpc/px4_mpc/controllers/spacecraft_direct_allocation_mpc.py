--- conflicted
+++ resolved
@@ -66,21 +66,12 @@
         ocp.solver_options.N_horizon = N_horizon
 
         # set cost
-<<<<<<< HEAD
-        Q_mat = np.diag([5, 5, 5,
-                        0.8, 0.8, 0.8,
-                        8e3,
-                        2, 2, 2])
-        Q_e = 10 * Q_mat
-        R_mat = np.diag([0.001] * 4)
-=======
         Q_mat = np.diag([5e1, 5e1, 5e1,
                          1e1, 1e1, 1e1,
                          8e3,
                          1e1, 1e1, 1e1])
         Q_e = 20 * Q_mat
         R_mat = np.diag([1e1] * 4)
->>>>>>> 979032e4
 
         # References:
         x_ref = cs.MX.sym('x_ref', (13, 1))
