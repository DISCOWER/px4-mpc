--- conflicted
+++ resolved
@@ -38,11 +38,7 @@
 from launch import LaunchDescription
 from launch.actions import DeclareLaunchArgument
 from launch.substitutions import LaunchConfiguration
-<<<<<<< HEAD
-from launch.conditions import IfCondition
-=======
 from launch.conditions import IfCondition, UnlessCondition
->>>>>>> 979032e4
 from launch_ros.actions import Node
 from ament_index_python.packages import get_package_share_directory
 import os
@@ -52,11 +48,7 @@
     # Declare launch arguments
     mode_arg = DeclareLaunchArgument(
         'mode',
-<<<<<<< HEAD
-        default_value='wrench',
-=======
         default_value='direct_allocation',
->>>>>>> 979032e4
         description='Mode of the controller (rate, wrench, direct_allocation)'
     )
 
@@ -104,8 +96,6 @@
                 {'namespace': namespace}
             ],
             condition=IfCondition(LaunchConfiguration('setpoint_from_rviz'))
-<<<<<<< HEAD
-=======
         ),
         Node(
             package='px4_mpc',
@@ -118,7 +108,6 @@
                 {'namespace': namespace}
             ],
             condition=UnlessCondition(LaunchConfiguration('setpoint_from_rviz'))
->>>>>>> 979032e4
         ),
         Node(
             package='px4_offboard',
