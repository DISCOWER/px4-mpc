#!/usr/bin/env python
############################################################################
#
#   Copyright (C) 2024 PX4 Development Team. All rights reserved.
#
# Redistribution and use in source and binary forms, with or without
# modification, are permitted provided that the following conditions
# are met:
#
# 1. Redistributions of source code must retain the above copyright
#    notice, this list of conditions and the following disclaimer.
# 2. Redistributions in binary form must reproduce the above copyright
#    notice, this list of conditions and the following disclaimer in
#    the documentation and/or other materials provided with the
#    distribution.
# 3. Neither the name PX4 nor the names of its contributors may be
#    used to endorse or promote products derived from this software
#    without specific prior written permission.
#
# THIS SOFTWARE IS PROVIDED BY THE COPYRIGHT HOLDERS AND CONTRIBUTORS
# "AS IS" AND ANY EXPRESS OR IMPLIED WARRANTIES, INCLUDING, BUT NOT
# LIMITED TO, THE IMPLIED WARRANTIES OF MERCHANTABILITY AND FITNESS
# FOR A PARTICULAR PURPOSE ARE DISCLAIMED. IN NO EVENT SHALL THE
# COPYRIGHT OWNER OR CONTRIBUTORS BE LIABLE FOR ANY DIRECT, INDIRECT,
# INCIDENTAL, SPECIAL, EXEMPLARY, OR CONSEQUENTIAL DAMAGES (INCLUDING,
# BUT NOT LIMITED TO, PROCUREMENT OF SUBSTITUTE GOODS OR SERVICES; LOSS
# OF USE, DATA, OR PROFITS; OR BUSINESS INTERRUPTION) HOWEVER CAUSED
# AND ON ANY THEORY OF LIABILITY, WHETHER IN CONTRACT, STRICT
# LIABILITY, OR TORT (INCLUDING NEGLIGENCE OR OTHERWISE) ARISING IN
# ANY WAY OUT OF THE USE OF THIS SOFTWARE, EVEN IF ADVISED OF THE
# POSSIBILITY OF SUCH DAMAGE.
#
############################################################################

__author__ = "Pedro Roque, Jaeyoung Lim"
__contact__ = "padr@kth.se, jalim@ethz.ch"

import rclpy
import numpy as np
from rclpy.node import Node
from rclpy.clock import Clock
from rclpy.qos import QoSProfile, QoSReliabilityPolicy, QoSHistoryPolicy, QoSDurabilityPolicy

from nav_msgs.msg import Path
from geometry_msgs.msg import PoseStamped
from visualization_msgs.msg import Marker

from px4_msgs.msg import OffboardControlMode
from px4_msgs.msg import VehicleStatus
from px4_msgs.msg import VehicleAttitude
from px4_msgs.msg import VehicleAngularVelocity
from px4_msgs.msg import VehicleAngularVelocity
from px4_msgs.msg import VehicleLocalPosition
from px4_msgs.msg import VehicleRatesSetpoint
from px4_msgs.msg import ActuatorMotors
from px4_msgs.msg import VehicleTorqueSetpoint
from px4_msgs.msg import VehicleThrustSetpoint

from mpc_msgs.srv import SetPose
from time import perf_counter




def vector2PoseMsg(frame_id, position, attitude):
    pose_msg = PoseStamped()
    # msg.header.stamp = Clock().now().nanoseconds / 1000
    pose_msg.header.frame_id = frame_id
    pose_msg.pose.orientation.w = attitude[0]
    pose_msg.pose.orientation.x = attitude[1]
    pose_msg.pose.orientation.y = attitude[2]
    pose_msg.pose.orientation.z = attitude[3]
    pose_msg.pose.position.x = float(position[0])
    pose_msg.pose.position.y = float(position[1])
    pose_msg.pose.position.z = float(position[2])
    return pose_msg



class SpacecraftMPC(Node):

    def __init__(self):
        super().__init__('spacecraft_mpc')

        # Get mode; rate, wrench, direct_allocation
        self.mode = self.declare_parameter('mode', 'wrench').value

        # Get namespace
        self.namespace = self.declare_parameter('namespace', '').value
        self.namespace_prefix = f'/{self.namespace}' if self.namespace else ''

        # Get setpoint from rviz (true/false)
        self.setpoint_from_rviz = self.declare_parameter('setpoint_from_rviz', False).value

        # QoS profiles
        qos_profile_pub = QoSProfile(
            reliability=QoSReliabilityPolicy.BEST_EFFORT,
            durability=QoSDurabilityPolicy.TRANSIENT_LOCAL,
            history=QoSHistoryPolicy.KEEP_LAST,
            depth=0
        )

        qos_profile_sub = QoSProfile(
            reliability=QoSReliabilityPolicy.BEST_EFFORT,
            durability=QoSDurabilityPolicy.VOLATILE,
            history=QoSHistoryPolicy.KEEP_LAST,
            depth=0
        )

        self.status_sub = self.create_subscription(
            VehicleStatus,
            f'{self.namespace_prefix}/fmu/out/vehicle_status',
            self.vehicle_status_callback,
            qos_profile_sub)

        self.attitude_sub = self.create_subscription(
            VehicleAttitude,
            f'{self.namespace_prefix}/fmu/out/vehicle_attitude',
            self.vehicle_attitude_callback,
            qos_profile_sub)
        self.angular_vel_sub = self.create_subscription(
            VehicleAngularVelocity,
            f'{self.namespace_prefix}/fmu/out/vehicle_angular_velocity',
            self.vehicle_angular_velocity_callback,
            qos_profile_sub)
        self.local_position_sub = self.create_subscription(
            VehicleLocalPosition,
            f'{self.namespace_prefix}/fmu/out/vehicle_local_position',
            self.vehicle_local_position_callback,
            qos_profile_sub)

        if self.setpoint_from_rviz:
            self.set_pose_srv = self.create_service(SetPose, f'{self.namespace_prefix}/set_pose', self.add_set_pos_callback)
        else:
            self.setpoint_pose_sub = self.create_subscription(
                PoseStamped,
                f'{self.namespace_prefix}/px4_mpc/setpoint_pose',
                self.get_setpoint_pose_callback,
                0)
        
        self.publisher_offboard_mode = self.create_publisher(OffboardControlMode, f'{self.namespace_prefix}/fmu/in/offboard_control_mode', qos_profile_pub)
        self.publisher_rates_setpoint = self.create_publisher(VehicleRatesSetpoint, f'{self.namespace_prefix}/fmu/in/vehicle_rates_setpoint', qos_profile_pub)
        self.publisher_direct_actuator = self.create_publisher(ActuatorMotors, f'{self.namespace_prefix}/fmu/in/actuator_motors', qos_profile_pub)
        self.publisher_thrust_setpoint = self.create_publisher(VehicleThrustSetpoint, f'{self.namespace_prefix}/fmu/in/vehicle_thrust_setpoint', qos_profile_pub)
        self.publisher_torque_setpoint = self.create_publisher(VehicleTorqueSetpoint, f'{self.namespace_prefix}/fmu/in/vehicle_torque_setpoint', qos_profile_pub)
        self.predicted_path_pub = self.create_publisher(Path, f'{self.namespace_prefix}/px4_mpc/predicted_path', 10)
        self.reference_pub = self.create_publisher(Marker, f"{self.namespace_prefix}/px4_mpc/reference", 10)

        timer_period = 0.1  # seconds
        self.timer = self.create_timer(timer_period, self.cmdloop_callback)

        self.nav_state = VehicleStatus.NAVIGATION_STATE_MAX

        # Create Spacecraft and controller objects
        if self.mode == 'rate':
            from px4_mpc.models.spacecraft_rate_model import SpacecraftRateModel
            from px4_mpc.controllers.spacecraft_rate_mpc import SpacecraftRateMPC
            self.model = SpacecraftRateModel()
            self.mpc = SpacecraftRateMPC(self.model)
        elif self.mode == 'wrench':
            from px4_mpc.models.spacecraft_wrench_model import SpacecraftWrenchModel
            from px4_mpc.controllers.spacecraft_wrench_mpc import SpacecraftWrenchMPC
            self.model = SpacecraftWrenchModel()
            self.mpc = SpacecraftWrenchMPC(self.model)
        elif self.mode == 'direct_allocation':
            from px4_mpc.models.spacecraft_direct_allocation_model import SpacecraftDirectAllocationModel
            from px4_mpc.controllers.spacecraft_direct_allocation_mpc import SpacecraftDirectAllocationMPC
            self.model = SpacecraftDirectAllocationModel()
            self.mpc = SpacecraftDirectAllocationMPC(self.model)

        self.vehicle_attitude = np.array([1.0, 0.0, 0.0, 0.0])
        self.vehicle_local_position = np.array([0.0, 0.0, 0.0])
        self.vehicle_angular_velocity = np.array([0.0, 0.0, 0.0])
        self.vehicle_angular_velocity = np.array([0.0, 0.0, 0.0])
        self.vehicle_local_velocity = np.array([0.0, 0.0, 0.0])
        self.setpoint_position = np.array([1.0, 0.0, 0.0])
        self.setpoint_attitude = np.array([1.0, 0.0, 0.0, 0.0])

    def vehicle_attitude_callback(self, msg):
        # TODO: handle NED->ENU transformation
        self.vehicle_attitude[0] = msg.q[0]
        self.vehicle_attitude[1] = msg.q[1]
        self.vehicle_attitude[2] = -msg.q[2]
        self.vehicle_attitude[3] = -msg.q[3]

    def vehicle_local_position_callback(self, msg):
        # TODO: handle NED->ENU transformation
        self.vehicle_local_position[0] = msg.x
        self.vehicle_local_position[1] = -msg.y
        self.vehicle_local_position[2] = -msg.z
        self.vehicle_local_velocity[0] = msg.vx
        self.vehicle_local_velocity[1] = -msg.vy
        self.vehicle_local_velocity[2] = -msg.vz

    def vehicle_angular_velocity_callback(self, msg):
        # TODO: handle NED->ENU transformation
        self.vehicle_angular_velocity[0] = msg.xyz[0]
        self.vehicle_angular_velocity[1] = -msg.xyz[1]
        self.vehicle_angular_velocity[2] = -msg.xyz[2]

    def vehicle_angular_velocity_callback(self, msg):
        # TODO: handle NED->ENU transformation
        self.vehicle_angular_velocity[0] = msg.xyz[0]
        self.vehicle_angular_velocity[1] = -msg.xyz[1]
        self.vehicle_angular_velocity[2] = -msg.xyz[2]

    def vehicle_status_callback(self, msg):
        # print("NAV_STATUS: ", msg.nav_state)
        # print("  - offboard status: ", VehicleStatus.NAVIGATION_STATE_OFFBOARD)
        self.nav_state = msg.nav_state

    def publish_reference(self, pub, reference):
        msg = Marker()
        msg.action = Marker.ADD
        msg.header.frame_id = "map"
        # msg.header.stamp = Clock().now().nanoseconds / 1000
        msg.ns = "arrow"
        msg.id = 1
        msg.type = Marker.SPHERE
        msg.scale.x = 0.5
        msg.scale.y = 0.5
        msg.scale.z = 0.5
        msg.color.r = 1.0
        msg.color.g = 0.0
        msg.color.b = 0.0
        msg.color.a = 1.0
        msg.pose.position.x = reference[0]
        msg.pose.position.y = reference[1]
        msg.pose.position.z = reference[2]
        msg.pose.orientation.w = 1.0
        msg.pose.orientation.x = 0.0
        msg.pose.orientation.y = 0.0
        msg.pose.orientation.z = 0.0

        pub.publish(msg)

    def publish_rate_setpoint(self, u_pred):
        thrust_rates = u_pred[0, :]
        # Hover thrust = 0.73
        thrust_command = thrust_rates[0:3]
        rates_setpoint_msg = VehicleRatesSetpoint()
        rates_setpoint_msg.timestamp = int(Clock().now().nanoseconds / 1000)
        rates_setpoint_msg.roll  = float(thrust_rates[3])
        rates_setpoint_msg.pitch = -float(thrust_rates[4])
        rates_setpoint_msg.yaw   = -float(thrust_rates[5])
        rates_setpoint_msg.thrust_body[0] = float(thrust_command[0])
        rates_setpoint_msg.thrust_body[1] = -float(thrust_command[1])
        rates_setpoint_msg.thrust_body[2] = -float(thrust_command[2])
        self.publisher_rates_setpoint.publish(rates_setpoint_msg)

    def publish_wrench_setpoint(self, u_pred):
        thrust_outputs_msg = VehicleThrustSetpoint()
        thrust_outputs_msg.timestamp = int(Clock().now().nanoseconds / 1000)

        torque_outputs_msg = VehicleTorqueSetpoint()
        torque_outputs_msg.timestamp = int(Clock().now().nanoseconds / 1000)

        thrust_outputs_msg.xyz = [u_pred[0,0], -u_pred[0,1], -0.0]
        torque_outputs_msg.xyz = [0.0, -0.0, -u_pred[0,2]]

        self.publisher_thrust_setpoint.publish(thrust_outputs_msg)
        self.publisher_torque_setpoint.publish(torque_outputs_msg)

    def publish_direct_actuator_setpoint(self, u_pred):
        actuator_outputs_msg = ActuatorMotors()
        actuator_outputs_msg.timestamp = int(Clock().now().nanoseconds / 1000)

        # NOTE:
        # Output is float[16]
        # u1 needs to be divided between 1 and 2
        # u2 needs to be divided between 3 and 4
        # u3 needs to be divided between 5 and 6
        # u4 needs to be divided between 7 and 8
        # positve component goes for the first, the negative for the second
        thrust = u_pred[0, :] / self.model.max_thrust  # normalizes w.r.t. max thrust
        # print("Thrust rates: ", thrust[0:4])

        thrust_command = np.zeros(12, dtype=np.float32)
        thrust_command[0] = 0.0 if thrust[0] <= 0.0 else thrust[0]
        thrust_command[1] = 0.0 if thrust[0] >= 0.0 else -thrust[0]

        thrust_command[2] = 0.0 if thrust[1] <= 0.0 else thrust[1]
        thrust_command[3] = 0.0 if thrust[1] >= 0.0 else -thrust[1]

        thrust_command[4] = 0.0 if thrust[2] <= 0.0 else thrust[2]
        thrust_command[5] = 0.0 if thrust[2] >= 0.0 else -thrust[2]

        thrust_command[6] = 0.0 if thrust[3] <= 0.0 else thrust[3]
        thrust_command[7] = 0.0 if thrust[3] >= 0.0 else -thrust[3]

        actuator_outputs_msg.control = thrust_command.flatten()
        self.publisher_direct_actuator.publish(actuator_outputs_msg)

    def cmdloop_callback(self):

        # Publish offboard control modes
        offboard_msg = OffboardControlMode()
        offboard_msg.timestamp = int(Clock().now().nanoseconds / 1000)
        offboard_msg.position = False
        offboard_msg.velocity = False
        offboard_msg.acceleration = False
        offboard_msg.attitude = False
        offboard_msg.body_rate = False
        offboard_msg.direct_actuator = False
        if self.mode == 'rate':
            offboard_msg.body_rate = True
        elif self.mode == 'direct_allocation':
            offboard_msg.direct_actuator = True
        elif self.mode == 'wrench':
            offboard_msg.thrust_and_torque = True
        self.publisher_offboard_mode.publish(offboard_msg)

        error_position = self.vehicle_local_position - self.setpoint_position
        error_attitude = self.vehicle_attitude - self.setpoint_attitude

        if self.mode == 'rate':
            x0 = np.array([error_position[0],
                           error_position[1],
                           error_position[2],
                           self.vehicle_local_velocity[0],
                           self.vehicle_local_velocity[1],
                           self.vehicle_local_velocity[2],
<<<<<<< HEAD
                           self.vehicle_attitude[0],
                           self.vehicle_attitude[1],
                           self.vehicle_attitude[2],
                           self.vehicle_attitude[3]]).reshape(10, 1)
        elif self.mode == 'direct_allocation' or self.mode == 'wrench':
=======
                           error_attitude[0],
                           error_attitude[1],
                           error_attitude[2],
                           error_attitude[3]]).reshape(10, 1)
        elif self.mode == 'direct_allocation':
>>>>>>> 209bc3e7
            x0 = np.array([error_position[0],
                           error_position[1],
                           error_position[2],
                           self.vehicle_local_velocity[0],
                           self.vehicle_local_velocity[1],
                           self.vehicle_local_velocity[2],
                           error_attitude[0],
                           error_attitude[1],
                           error_attitude[2],
                           error_attitude[3],
                           self.vehicle_angular_velocity[0],
                           self.vehicle_angular_velocity[1],
                           self.vehicle_angular_velocity[2]]).reshape(13, 1)

        #t1_start = perf_counter()
        u_pred, x_pred = self.mpc.solve(x0)
        #t1_stop = perf_counter()
        #print("Elapsed time during the whole program in seconds:",  t1_stop - t1_start)

        idx = 0
        predicted_path_msg = Path()
        for predicted_state in x_pred:
            idx = idx + 1
            # Publish time history of the vehicle path
            predicted_pose_msg = vector2PoseMsg('map', predicted_state[0:3] + self.setpoint_position, self.setpoint_attitude)
            predicted_path_msg.header = predicted_pose_msg.header
            predicted_path_msg.poses.append(predicted_pose_msg)
        self.predicted_path_pub.publish(predicted_path_msg)
        self.publish_reference(self.reference_pub, self.setpoint_position)

        if self.nav_state == VehicleStatus.NAVIGATION_STATE_OFFBOARD:
            if self.mode == 'rate':
                self.publish_rate_setpoint(u_pred)
            elif self.mode == 'direct_allocation':
                self.publish_direct_actuator_setpoint(u_pred)
            elif self.mode == 'wrench':
                self.publish_wrench_setpoint(u_pred)

    def add_set_pos_callback(self, request, response):
        self.setpoint_position[0] = request.pose.position.x
        self.setpoint_position[1] = request.pose.position.y
        self.setpoint_position[2] = request.pose.position.z
        self.setpoint_attitude[0] = request.pose.orientation.w
        self.setpoint_attitude[1] = request.pose.orientation.x
        self.setpoint_attitude[2] = request.pose.orientation.y
        self.setpoint_attitude[3] = request.pose.orientation.z
        return response
    
    def get_setpoint_pose_callback(self, msg):
        self.setpoint_position[0] = msg.pose.position.x
        self.setpoint_position[1] = msg.pose.position.y
        self.setpoint_position[2] = msg.pose.position.z
        self.setpoint_attitude[0] = msg.pose.orientation.w
        self.setpoint_attitude[1] = msg.pose.orientation.x
        self.setpoint_attitude[2] = msg.pose.orientation.y
        self.setpoint_attitude[3] = msg.pose.orientation.z



def main(args=None):
    rclpy.init(args=args)

    spacecraft_mpc = SpacecraftMPC()

    rclpy.spin(spacecraft_mpc)

    spacecraft_mpc.destroy_node()
    rclpy.shutdown()


if __name__ == '__main__':
    main()<|MERGE_RESOLUTION|>--- conflicted
+++ resolved
@@ -320,19 +320,11 @@
                            self.vehicle_local_velocity[0],
                            self.vehicle_local_velocity[1],
                            self.vehicle_local_velocity[2],
-<<<<<<< HEAD
-                           self.vehicle_attitude[0],
-                           self.vehicle_attitude[1],
-                           self.vehicle_attitude[2],
-                           self.vehicle_attitude[3]]).reshape(10, 1)
-        elif self.mode == 'direct_allocation' or self.mode == 'wrench':
-=======
                            error_attitude[0],
                            error_attitude[1],
                            error_attitude[2],
                            error_attitude[3]]).reshape(10, 1)
         elif self.mode == 'direct_allocation':
->>>>>>> 209bc3e7
             x0 = np.array([error_position[0],
                            error_position[1],
                            error_position[2],
